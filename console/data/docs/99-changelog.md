--- conflicted
+++ resolved
@@ -11,22 +11,17 @@
 - 🩹: bug fix
 - 🌱: miscellaneous change
 
-<<<<<<< HEAD
 ## Unreleased
 
 - 💥 *console*: persist metadata cache on the default `docker compose` setup
+- 🩹 *clickhouse*: disable experimental analyzer on recent versions of ClickHouse
+- 🌱 *console*: add support for PostgreSQL and MySQL to store filters
+
+## 1.10.2 - 2024-04-27
+
 - 🩹 *orchestrator*: do not use AS names from GeoIP as tenant for networks
 - 🩹 *inlet*: fix sampling rate parsing for IPFIX packets using "packet interval"
 - 🩹 *inlet*: fix `inlet`→`metadata`→`providers`→`targets` for gNMI provider
-- 🩹 *clickhouse*: disable experimental analyzer on recent versions of ClickHouse
-- 🌱 *console*: add support for PostgreSQL and MySQL to store filters
-=======
-## 1.10.2 - 2024-04-27
-
-- 🩹 *orchestrator*: do not use AS names from GeoIP as tenant for networks
-- 🩹 *inlet*: fix sampling rate parsing for IPFIX packets using "packet interval"
-- 🩹 *inlet*: fix `inlet`→`metadata`→`providers`→`targets` for gNMI provider
->>>>>>> 794e57ad
 
 ## 1.10.1 - 2024-04-14
 
